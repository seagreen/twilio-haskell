--- conflicted
+++ resolved
@@ -55,13 +55,8 @@
 >                  (getEnv "AUTH_TOKEN")
 >     $ Accounts.get >>= liftIO . print
 -}
-<<<<<<< HEAD
-get :: (MonadThrow m, MonadIO m) => TwilioT m Accounts
-get = request "/Accounts.json" id
-=======
-get :: forall m. Monad m => TwilioT m Accounts
+get :: Monad m => TwilioT m Accounts
 get = Resource.get
->>>>>>> a5c65b28
 
 {- | Create a new 'Account' instance resource as a subaccount of the one used
 to make the request.

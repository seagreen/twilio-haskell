--- conflicted
+++ resolved
@@ -4,23 +4,15 @@
 module Twilio.Messages
   ( -- * Resource
     Messages(..)
-<<<<<<< HEAD
   , PostMessage(..)
-  , get
-  , get'
-  , post
-=======
   , Twilio.Messages.get
->>>>>>> a5c65b28
+  , Twilio.Messages.post
   ) where
 
 import Control.Applicative
 import Data.Aeson
-<<<<<<< HEAD
-import Data.Text (pack)
-import Data.Text.Encoding (encodeUtf8)
-import Data.Maybe (fromJust)
-=======
+import qualified Data.Text as T
+import Data.Text.Encoding
 import Data.Maybe
 
 import Control.Monad.Twilio
@@ -28,7 +20,6 @@
 import Twilio.Internal.Resource as Resource
 import Twilio.Message
 import Twilio.Types
->>>>>>> a5c65b28
 
 {- Resource -}
 
@@ -55,20 +46,18 @@
   get0 = request (fromJust . parseJSONFromResponse) =<< makeTwilioRequest
     "/Messages.json"
 
-<<<<<<< HEAD
--- | Get an account's 'Messages'.
-get' :: (MonadThrow m, MonadIO m) => AccountSID -> TwilioT m Messages
-get' = flip forAccount get
+instance Post1 PostMessage Message where
+  post1 msg = request (fromJust . parseJSONFromResponse) =<<
+    makeTwilioPOSTRequest "/Messages.json"
+      [ ("To", encodeUtf8 . T.pack . sendTo $ msg)
+      , ("From", encodeUtf8 . T.pack . sendFrom $ msg)
+      , ("Body", encodeUtf8 . T.pack . sendBody $ msg)
+      ]
 
--- | Send a text message.
-post :: (MonadThrow m, MonadIO m) => PostMessage -> TwilioT m Message
-post msg = postForAccount "/Messages.json"
-  [ ("To", encodeUtf8 . pack . sendTo $ msg)
-  , ("From", encodeUtf8 . pack . sendFrom $ msg)
-  , ("Body", encodeUtf8 . pack . sendBody $ msg)
-  ]
-=======
 -- | Get 'Messages'.
 get :: Monad m => TwilioT m Messages
 get = Resource.get
->>>>>>> a5c65b28
+
+-- | Send a text message.
+post :: Monad m => PostMessage -> TwilioT m Message
+post = Resource.post